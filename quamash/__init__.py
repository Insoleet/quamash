# © 2014 Mark Harviston <mark.harviston@gmail.com>
# © 2014 Arve Knudsen <arve.knudsen@gmail.com>
# BSD License
"""Implementation of the PEP 3156 Event-Loop with Qt."""

__author__ = 'Mark Harviston <mark.harviston@gmail.com>, Arve Knudsen <arve.knudsen@gmail.com>'
__version__ = '0.5.5'
__url__ = 'https://github.com/harvimt/quamash'
__license__ = 'BSD'
__all__ = ['QEventLoop', 'QThreadExecutor']

import sys
import os
import asyncio
import time
import itertools
from queue import Queue
from concurrent.futures import Future
import logging
logger = logging.getLogger('quamash')

try:
	QtModuleName = os.environ['QUAMASH_QTIMPL']
except KeyError:
	QtModule = None
else:
	logger.info('Forcing use of {} as Qt Implementation'.format(QtModuleName))
	QtModule = __import__(QtModuleName)

if not QtModule:
	for QtModuleName in ('PyQt5', 'PyQt4', 'PySide'):
		try:
			QtModule = __import__(QtModuleName)
		except ImportError:
			continue
		else:
			break
	else:
		raise ImportError('No Qt implementations found')

logger.info('Using Qt Implementation: {}'.format(QtModuleName))

QtCore = __import__(QtModuleName + '.QtCore', fromlist=(QtModuleName,))
QtGui = __import__(QtModuleName + '.QtGui', fromlist=(QtModuleName,))
if QtModuleName == 'PyQt5':
	from PyQt5 import QtWidgets
	QApplication = QtWidgets.QApplication
else:
	QApplication = QtGui.QApplication


from ._common import with_logger


@with_logger
class _QThreadWorker(QtCore.QThread):

	"""
	Read jobs from the queue and then execute them.

	For use by the QThreadExecutor
	"""

	def __init__(self, queue, num):
		self.__queue = queue
		self.__stop = False
		self.__num = num
		super().__init__()

	def run(self):
		queue = self.__queue
		while True:
			command = queue.get()
			if command is None:
				# Stopping...
				break

			future, callback, args, kwargs = command
			self._logger.debug(
				'#{} got callback {} with args {} and kwargs {} from queue'
				.format(self.__num, callback, args, kwargs)
			)
			if future.set_running_or_notify_cancel():
				self._logger.debug('Invoking callback')
				try:
					r = callback(*args, **kwargs)
				except Exception as err:
					self._logger.debug('Setting Future exception: {}'.format(err))
					future.set_exception(err)
				else:
					self._logger.debug('Setting Future result: {}'.format(r))
					future.set_result(r)
			else:
				self._logger.debug('Future was canceled')

		self._logger.debug('Thread #{} stopped'.format(self.__num))

	def wait(self):
		self._logger.debug('Waiting for thread #{} to stop...'.format(self.__num))
		super().wait()


@with_logger
class QThreadExecutor:

	"""
	ThreadExecutor that produces QThreads.

	Same API as `concurrent.futures.Executor`

	>>> from quamash import QThreadExecutor
	>>> with QThreadExecutor(5) as executor:
	...     f = executor.submit(lambda x: 2 + x, 2)
	...     r = f.result()
	...     assert r == 4
	"""

	def __init__(self, max_workers=10):
		super().__init__()
		self.__max_workers = max_workers
		self.__queue = Queue()
		self.__workers = [_QThreadWorker(self.__queue, i + 1) for i in range(max_workers)]
		self.__been_shutdown = False

		for w in self.__workers:
			w.start()

	def submit(self, callback, *args, **kwargs):
		if self.__been_shutdown:
			raise RuntimeError("QThreadExecutor has been shutdown")

		future = Future()
		self._logger.debug(
			'Submitting callback {} with args {} and kwargs {} to thread worker queue'
			.format(callback, args, kwargs))
		self.__queue.put((future, callback, args, kwargs))
		return future

	def map(self, func, *iterables, timeout=None):
		raise NotImplementedError("use as_completed on the event loop")

	def shutdown(self, wait=True):
		if self.__been_shutdown:
			raise RuntimeError("QThreadExecutor has been shutdown")

		self.__been_shutdown = True

		self._logger.debug('Shutting down')
		for i in range(len(self.__workers)):
			# Signal workers to stop
			self.__queue.put(None)
		if wait:
			for w in self.__workers:
				w.wait()

	def __enter__(self, *args):
		if self.__been_shutdown:
			raise RuntimeError("QThreadExecutor has been shutdown")
		return self

	def __exit__(self, *args):
		self.shutdown()


def _make_signaller(qtimpl_qtcore, *args):
	class Signaller(qtimpl_qtcore.QObject):
		try:
			signal = qtimpl_qtcore.Signal(*args)
		except AttributeError:
			signal = qtimpl_qtcore.pyqtSignal(*args)
	return Signaller()


<<<<<<< HEAD
if os.name == 'nt':
	from . import _windows
	_baseclass = _windows.baseclass
else:
	from . import _unix
	_baseclass = _unix.baseclass

@with_logger
=======
>>>>>>> e8de434e
class _SimpleTimer(QtCore.QObject):
	#__slots__ = 'callback', 'timer_id', 'stopped'
	def __init__(self):
		super().__init__()
		self.__callbacks = {}
		self._stopped = False

	def add_callback(self, handle, delay=0):
		#self._logger.debug('Adding callback {} with delay {}'.format(handle, delay))
		#timer = _SimpleTimer(delay * 1000, upon_timeout)
		#self.__timers.append(timer)
		timerid = self.startTimer(delay * 1000)
		self._logger.debug("Registering timer id {0}".format(timerid))
		assert timerid not in self.__callbacks
		self.__callbacks[timerid] = handle
		return handle

	def timerEvent(self, event):  # noqa
		timerid = event.timerId()
		self._logger.debug("Timer event on id {0}".format(timerid))
		if self._stopped:
			self._logger.debug("Timer stopped, killing {}".format(timerid))
			self.killTimer(timerid)
			del self.__callbacks[timerid]
		else:
			try:
				handle = self.__callbacks[timerid]
			except KeyError as e :
				self._logger.debug(str(e))
				pass
			else:
				if handle._cancelled:
					self._logger.debug("Handle {} cancelled".format(handle))
				else:
					self._logger.debug("Calling handle {}".format(handle))
					handle._run()
			finally:
				del self.__callbacks[timerid]
				handle = None
			self.killTimer(timerid)

	def stop(self):
		self._logger.debug("Stopping timers")
		self._stopped = True


@with_logger
class _QEventLoop:

	"""
	Implementation of asyncio event loop that uses the Qt Event loop.

	>>> import asyncio
	>>>
	>>> app = getfixture('application')
	>>>
	>>> @asyncio.coroutine
	... def xplusy(x, y):
	...     yield from asyncio.sleep(.1)
	...     assert x + y == 4
	...     yield from asyncio.sleep(.1)
	>>>
	>>> loop = QEventLoop(app)
	>>> asyncio.set_event_loop(loop)
	>>> with loop:
	...     loop.run_until_complete(xplusy(2, 2))
	"""

	def __init__(self, app=None):
		self.__app = app or QApplication.instance()
		assert self.__app is not None, 'No QApplication has been instantiated'
		self.__is_running = False
		self.__debug_enabled = False
		self.__default_executor = None
		self.__exception_handler = None
		self._read_notifiers = {}
		self._write_notifiers = {}
		self._timer = _SimpleTimer()

		self.__call_soon_signaller = signaller = _make_signaller(QtCore, object, tuple)
		self.__call_soon_signal = signaller.signal
		signaller.signal.connect(lambda callback, args: self.call_soon(callback, *args))

		assert self.__app is not None

		super().__init__()

	def run_forever(self):
		"""Run eventloop forever."""
		self.__is_running = True
		self._before_run_forever()

		try:
			self._logger.debug('Starting Qt event loop')
			rslt = self.__app.exec_()
			self._logger.debug('Qt event loop ended with result {}'.format(rslt))
			return rslt
		finally:
			self._after_run_forever()
			self.__is_running = False

	def run_until_complete(self, future):
		"""Run until Future is complete."""
		self._logger.debug('Running {} until complete'.format(future))
		future = asyncio.async(future, loop=self)

		def stop(*args): self.stop()  # noqa
		future.add_done_callback(stop)
		try:
			self.run_forever()
		finally:
			future.remove_done_callback(stop)
		self.__app.processEvents()  # run loop one last time to process all the events
		if not future.done():
			raise RuntimeError('Event loop stopped before Future completed.')

		self._logger.debug('Future {} finished running'.format(future))
		return future.result()

	def stop(self):
		"""Stop event loop."""
		if not self.__is_running:
			self._logger.debug('Already stopped')
			return

		self._logger.debug('Stopping event loop...')
		self.__app.exit()
		self.__is_running = False
		self._logger.debug('Stopped event loop')

	def is_running(self):
		"""Return True if the event loop is running, False otherwise."""
		return self.__is_running

	def close(self):
		"""
		Release all resources used by the event loop.

		The loop cannot be restarted after it has been closed.
		"""
		if self.is_running():
			raise RuntimeError("Cannot close a running event loop")
		if self.is_closed():
			return

		self._logger.debug('Closing event loop...')
		if self.__default_executor is not None:
			self.__default_executor.shutdown()

		super().close()

<<<<<<< HEAD
		self._timer.stop()

		self._timer = None
=======
		for timer in self.__timers:
			if timer.isActive():
				timer.stop()
			del timer
		self.__timers = None
>>>>>>> e8de434e

		self.__app = None

		for notifier in itertools.chain(self._read_notifiers.values(), self._write_notifiers.values()):
			notifier.setEnabled(False)

		self._read_notifiers = None
		self._write_notifiers = None

	def call_later(self, delay, callback, *args):
		"""Register callback to be invoked after a certain delay."""
		if asyncio.iscoroutinefunction(callback):
			raise TypeError("coroutines cannot be used with call_later")
		if not callable(callback):
			raise TypeError('callback must be callable: {}'.format(type(callback).__name__))

		self._logger.debug(
			'Registering callback {} to be invoked with arguments {} after {} second(s)'
			.format(callback, args, delay))
		return self._add_callback(asyncio.Handle(callback, args, self), delay)

	def _add_callback(self, handle, delay=0):
<<<<<<< HEAD
		return self._timer.add_callback(handle, delay)
=======
		def upon_timeout():
			nonlocal timer
			nonlocal handle
			assert timer in self.__timers, 'Timer {} not among {}'.format(timer, self.__timers)
			self.__timers.remove(timer)
			timer = None
			self._logger.debug('Callback timer fired, calling {}'.format(handle))
			handle._run()
			handle = None

		self._logger.debug('Adding callback {} with delay {}'.format(handle, delay))
		timer = QtCore.QTimer(self.__app)
		timer.timeout.connect(upon_timeout)
		timer.setSingleShot(True)
		timer.start(delay * 1000)
		self.__timers.append(timer)

		return _Cancellable(timer, self)
>>>>>>> e8de434e

	def call_soon(self, callback, *args):
		"""Register a callback to be run on the next iteration of the event loop."""
		return self.call_later(0, callback, *args)

	def call_at(self, when, callback, *args):
		"""Register callback to be invoked at a certain time."""
		return self.call_later(when - self.time(), callback, *args)

	def time(self):
		"""Get time according to event loop's clock."""
		return time.monotonic()

	def add_reader(self, fd, callback, *args):
		"""Register a callback for when a file descriptor is ready for reading."""
		self._check_closed()

		try:
			existing = self._read_notifiers[fd]
		except KeyError:
			pass
		else:
			# this is necessary to avoid race condition-like issues
			existing.setEnabled(False)
			existing.activated.disconnect()
			# will get overwritten by the assignment below anyways

		notifier = QtCore.QSocketNotifier(fd, QtCore.QSocketNotifier.Read)
		notifier.setEnabled(True)
		self._logger.debug('Adding reader callback for file descriptor {}'.format(fd))
		notifier.activated.connect(
			lambda: self.__on_notifier_ready(
				self._read_notifiers, notifier, fd, callback, args)
		)
		self._read_notifiers[fd] = notifier

	def remove_reader(self, fd):
		"""Remove reader callback."""
		if self.is_closed():
			return

		self._logger.debug('Removing reader callback for file descriptor {}'.format(fd))
		try:
			notifier = self._read_notifiers.pop(fd)
		except KeyError:
			return False
		else:
			notifier.setEnabled(False)
			return True

	def add_writer(self, fd, callback, *args):
		"""Register a callback for when a file descriptor is ready for writing."""
		self._check_closed()
		try:
			existing = self._write_notifiers[fd]
		except KeyError:
			pass
		else:
			# this is necessary to avoid race condition-like issues
			existing.setEnabled(False)
			existing.activated.disconnect()
			# will get overwritten by the assignment below anyways

		notifier = QtCore.QSocketNotifier(fd, QtCore.QSocketNotifier.Write)
		notifier.setEnabled(True)
		self._logger.debug('Adding writer callback for file descriptor {}'.format(fd))
		notifier.activated.connect(
			lambda: self.__on_notifier_ready(
				self._write_notifiers, notifier, fd, callback, args)
		)
		self._write_notifiers[fd] = notifier

	def remove_writer(self, fd):
		"""Remove writer callback."""
		if self.is_closed():
			return

		self._logger.debug('Removing writer callback for file descriptor {}'.format(fd))
		try:
			notifier = self._write_notifiers.pop(fd)
		except KeyError:
			return False
		else:
			notifier.setEnabled(False)
			return True

	def __notifier_cb_wrapper(self, notifiers, notifier, fd, callback, args):
		# This wrapper gets called with a certain delay. We cannot know
		# for sure that the notifier is still the current notifier for
		# the fd.
		if notifiers.get(fd, None) is not notifier:
			return
		try:
			callback(*args)
		finally:
			# The notifier might have been overriden by the
			# callback. We must not re-enable it in that case.
			if notifiers.get(fd, None) is notifier:
				notifier.setEnabled(True)
			else:
				notifier.activated.disconnect()

	def __on_notifier_ready(self, notifiers, notifier, fd, callback, args):
		if fd not in notifiers:
			self._logger.warning(
				'Socket notifier for fd {} is ready, even though it should be disabled, not calling {} and disabling'
				.format(fd, callback)
			)
			notifier.setEnabled(False)
			return

		# It can be necessary to disable QSocketNotifier when e.g. checking
		# ZeroMQ sockets for events
		assert notifier.isEnabled()
		self._logger.debug('Socket notifier for fd {} is ready'.format(fd))
		notifier.setEnabled(False)
		self.call_soon(
			self.__notifier_cb_wrapper,
			notifiers, notifier, fd, callback, args)

	# Methods for interacting with threads.

	def call_soon_threadsafe(self, callback, *args):
		"""Thread-safe version of call_soon."""
		self.__call_soon_signal.emit(callback, args)

	def run_in_executor(self, executor, callback, *args):
		"""Run callback in executor.

		If no executor is provided, the default executor will be used, which defers execution to
		a background thread.
		"""
		self._logger.debug('Running callback {} with args {} in executor'.format(callback, args))
		if isinstance(callback, asyncio.Handle):
			assert not args
			assert not isinstance(callback, asyncio.TimerHandle)
			if callback._cancelled:
				f = asyncio.Future()
				f.set_result(None)
				return f
			callback, args = callback.callback, callback.args

		if executor is None:
			self._logger.debug('Using default executor')
			executor = self.__default_executor

		if executor is None:
			self._logger.debug('Creating default executor')
			executor = self.__default_executor = QThreadExecutor()

		return asyncio.wrap_future(executor.submit(callback, *args))

	def set_default_executor(self, executor):
		self.__default_executor = executor

	# Error handlers.

	def set_exception_handler(self, handler):
		self.__exception_handler = handler

	def default_exception_handler(self, context):
		"""Default exception handler.

		This is called when an exception occurs and no exception
		handler is set, and can be called by a custom exception
		handler that wants to defer to the default behavior.

		context parameter has the same meaning as in
		`call_exception_handler()`.
		"""
		self._logger.debug('Default exception handler executing')
		message = context.get('message')
		if not message:
			message = 'Unhandled exception in event loop'

		try:
			exception = context['exception']
		except KeyError:
			exc_info = False
		else:
			exc_info = (type(exception), exception, exception.__traceback__)

		log_lines = [message]
		for key in [k for k in sorted(context) if k not in {'message', 'exception'}]:
			log_lines.append('{}: {!r}'.format(key, context[key]))

		self.__log_error('\n'.join(log_lines), exc_info=exc_info)

	def call_exception_handler(self, context):
		if self.__exception_handler is None:
			try:
				self.default_exception_handler(context)
			except Exception:
				# Second protection layer for unexpected errors
				# in the default implementation, as well as for subclassed
				# event loops with overloaded "default_exception_handler".
				self.__log_error('Exception in default exception handler', exc_info=True)

			return

		try:
			self.__exception_handler(self, context)
		except Exception as exc:
			# Exception in the user set custom exception handler.
			try:
				# Let's try the default handler.
				self.default_exception_handler({
					'message': 'Unhandled error in custom exception handler',
					'exception': exc,
					'context': context,
				})
			except Exception:
				# Guard 'default_exception_handler' in case it's
				# overloaded.
				self.__log_error(
					'Exception in default exception handler while handling an unexpected error '
					'in custom exception handler', exc_info=True)

	# Debug flag management.

	def get_debug(self):
		return self.__debug_enabled

	def set_debug(self, enabled):
		super().set_debug(enabled)
		self.__debug_enabled = enabled

	def __enter__(self):
		return self

	def __exit__(self, *args):
		self.stop()
		self.close()

	@classmethod
	def __log_error(cls, *args, **kwds):
		# In some cases, the error method itself fails, don't have a lot of options in that case
		try:
			cls._logger.error(*args, **kwds)
		except:
			sys.stderr.write('{!r}, {!r}\n'.format(args, kwds))

from ._unix import _SelectorEventLoop
QSelectorEventLoop = type('QSelectorEventLoop', (_QEventLoop, _SelectorEventLoop), {})

if os.name == 'nt':
	from ._windows import _ProactorEventLoop
	QIOCPEventLoop = type('QIOCPEventLoop', (_QEventLoop, _ProactorEventLoop), {})
	QEventLoop = QIOCPEventLoop
else:
	QEventLoop = QSelectorEventLoop


class _Cancellable:
	def __init__(self, timer, loop):
		self.__timer = timer
		self.__loop = loop

	def cancel(self):
		self.__timer.stop()<|MERGE_RESOLUTION|>--- conflicted
+++ resolved
@@ -171,17 +171,6 @@
 	return Signaller()
 
 
-<<<<<<< HEAD
-if os.name == 'nt':
-	from . import _windows
-	_baseclass = _windows.baseclass
-else:
-	from . import _unix
-	_baseclass = _unix.baseclass
-
-@with_logger
-=======
->>>>>>> e8de434e
 class _SimpleTimer(QtCore.QObject):
 	#__slots__ = 'callback', 'timer_id', 'stopped'
 	def __init__(self):
@@ -333,17 +322,9 @@
 
 		super().close()
 
-<<<<<<< HEAD
 		self._timer.stop()
 
 		self._timer = None
-=======
-		for timer in self.__timers:
-			if timer.isActive():
-				timer.stop()
-			del timer
-		self.__timers = None
->>>>>>> e8de434e
 
 		self.__app = None
 
@@ -366,28 +347,7 @@
 		return self._add_callback(asyncio.Handle(callback, args, self), delay)
 
 	def _add_callback(self, handle, delay=0):
-<<<<<<< HEAD
 		return self._timer.add_callback(handle, delay)
-=======
-		def upon_timeout():
-			nonlocal timer
-			nonlocal handle
-			assert timer in self.__timers, 'Timer {} not among {}'.format(timer, self.__timers)
-			self.__timers.remove(timer)
-			timer = None
-			self._logger.debug('Callback timer fired, calling {}'.format(handle))
-			handle._run()
-			handle = None
-
-		self._logger.debug('Adding callback {} with delay {}'.format(handle, delay))
-		timer = QtCore.QTimer(self.__app)
-		timer.timeout.connect(upon_timeout)
-		timer.setSingleShot(True)
-		timer.start(delay * 1000)
-		self.__timers.append(timer)
-
-		return _Cancellable(timer, self)
->>>>>>> e8de434e
 
 	def call_soon(self, callback, *args):
 		"""Register a callback to be run on the next iteration of the event loop."""
@@ -549,7 +509,9 @@
 		self.__exception_handler = handler
 
 	def default_exception_handler(self, context):
-		"""Default exception handler.
+		"""Handle exceptions.
+
+		This is the default exception handler.
 
 		This is called when an exception occurs and no exception
 		handler is set, and can be called by a custom exception
